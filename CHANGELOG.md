--- conflicted
+++ resolved
@@ -2,24 +2,22 @@
 
 Reverse Chronological Order:
 
-<<<<<<< HEAD
+## `3.1.0` (not released)
+
+  * `deploy:restart` task is no longer run by default.
+    From this version, developers who restart the app on each deploy need to declare it in their deploy flow (@kirs)
+  * Fixed bug when `deploy:cleanup` was executed twice by default (@kirs)
+  * Config location can now be changed with `deploy_config_path` and `stage_config_path` options (@seenmyfate)
+  * `no_release` option is now available (@seenmyfate)
+  * Raise an error if developer tries to define `:all` role, which is reserved (@kirs)
+  * `deploy:fallback` hook was added to add some custom behaviour on failed deploy (@seenmyfate)
+  * Correctly infer namespace in task enhancements (@seenmyfate)
+
 ## `3.0.1`
 
-  * capify' not listed as executable (@leehambley)
+  * `capify` not listed as executable (@leehambley)
   * Confirm license as MIT (@leehambley)
   * Move the git ssh helper to application path (@mpapis)
-=======
-## `3.1.0` (not released)
-*
-  `deploy:restart` task is nomore required and run by default.
-  From this version, developers who restart the app on each deploy need to declare it in their deploy flow (@kirs)
-* Fixed bug when `deploy:cleanup` was executed twice by default (@kirs)
-* Config location can now be changed with `deploy_config_path` and `stage_config_path` options (@seenmyfate)
-* `no_release` option is now available (@seenmyfate)
-* Raise an error if developer tries to define `:all` role, which is reserved (@kirs)
-* `deploy:fallback` hook was added to add some custom behaviour on failed deploy (@seenmyfate)
-
->>>>>>> c4ac9c89
 
 ## `3.0.0`
 
