--- conflicted
+++ resolved
@@ -1,11 +1,7 @@
 == 2.5.6 / 25 May 2009
 
-<<<<<<< HEAD
 * Clean the cached git repository [Graeme Mathieson]
 * Fixes perforce issues reported at http://bit.ly/wt0es [Scott Johnson]
-=======
-* Fixes perforce issues reported at http://bit.ly/wt0es (via mailing list) [Scott Johnson]
->>>>>>> 7c702e72
 * Improved back-tick handling code in relation to the above.
 * Removes rails-assumptions, more info see a freshly generated config/deploy.rb
 * Fixes a Git issue when submodules update upstream. (via mailing list) [sneakin]
