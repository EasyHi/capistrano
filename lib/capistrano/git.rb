load File.expand_path("../tasks/git.rake", __FILE__)

require 'capistrano/scm'

class Capistrano::Git < Capistrano::SCM

  # execute git with argument in the context
  #
  def git(*args)
    args.unshift :git
    context.execute *args
  end

  # The Capistrano default strategy for git. You should want to use this.
  module DefaultStrategy
    def test
      test! " [ -f #{repo_path}/HEAD ] "
    end

    def check
      git :'ls-remote --heads', repo_url
    end

    def clone
      if fetch(:git_shallow_clone)
        git :clone, '--mirror', '--depth 1', repo_url, repo_path
      else
        git :clone, '--mirror', repo_url, repo_path
      end
    end

    def update
      if fetch(:git_shallow_clone)
        git :fetch, '--depth 1', '--update-shallow', "origin #{fetch(:branch)}"
      else
        git :remote, :update
      end
    end

    def release
      if tree = fetch(:repo_tree)
        tree = tree.slice %r#^/?(.*?)/?$#, 1
        components = tree.split('/').size
        git :archive, fetch(:branch), tree, "| tar -x --strip-components #{components} -f - -C", release_path
      else
        git :archive, fetch(:branch), '| tar -x -f - -C', release_path
      end
    end

    def fetch_revision
<<<<<<< HEAD
      context.capture(:git, "rev-list --max-count=1 --abbrev-commit #{fetch(:branch)}").strip
=======
      context.capture(:git, "rev-list --max-count=1 --abbrev-commit --abbrev=12 #{fetch(:branch)}")
>>>>>>> 4b573242
    end
  end
end<|MERGE_RESOLUTION|>--- conflicted
+++ resolved
@@ -48,11 +48,7 @@
     end
 
     def fetch_revision
-<<<<<<< HEAD
-      context.capture(:git, "rev-list --max-count=1 --abbrev-commit #{fetch(:branch)}").strip
-=======
-      context.capture(:git, "rev-list --max-count=1 --abbrev-commit --abbrev=12 #{fetch(:branch)}")
->>>>>>> 4b573242
+      context.capture(:git, "rev-list --max-count=1 --abbrev-commit --abbrev=12 #{fetch(:branch)}").strip
     end
   end
 end