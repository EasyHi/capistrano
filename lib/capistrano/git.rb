load File.expand_path("../tasks/git.rake", __FILE__)

require 'capistrano/scm'

class Capistrano::Git < Capistrano::SCM

  # execute git with argument in the context
  #
  def git(*args)
    args.unshift :git
    context.execute *args
  end

  # The Capistrano default strategy for git. You should want to use this.
  module DefaultStrategy
    def test
      test! " [ -f #{repo_path}/HEAD ] "
    end

    def check
      git :'ls-remote --heads', repo_url
    end

    def clone
      if fetch(:git_shallow_clone)
        git :clone, '--mirror', '--depth 1', repo_url, repo_path
      else
        git :clone, '--mirror', repo_url, repo_path
      end
    end

    def update
      if fetch(:git_shallow_clone)
        git :fetch, '--depth 1', '--update-shallow', "origin #{fetch(:branch)}"
      else
        git :remote, :update
      end
    end

    def release
      if tree = fetch(:repo_tree)
        tree = tree.slice %r#^/?(.*?)/?$#, 1
        components = tree.split('/').size
        git :archive, fetch(:branch), tree, "| tar -x --strip-components #{components} -f - -C", release_path
      else
        git :archive, fetch(:branch), '| tar -x -f - -C', release_path
      end
    end

    def fetch_revision
<<<<<<< HEAD
      context.capture(:git, "rev-list --max-count=1 --abbrev-commit --abbrev=12 #{fetch(:branch)}").strip
=======
      context.capture(:git, "rev-list --max-count=1 --abbrev-commit #{fetch(:branch)}")
>>>>>>> 8ed6fc4e
    end
  end
end<|MERGE_RESOLUTION|>--- conflicted
+++ resolved
@@ -48,11 +48,7 @@
     end
 
     def fetch_revision
-<<<<<<< HEAD
-      context.capture(:git, "rev-list --max-count=1 --abbrev-commit --abbrev=12 #{fetch(:branch)}").strip
-=======
-      context.capture(:git, "rev-list --max-count=1 --abbrev-commit #{fetch(:branch)}")
->>>>>>> 8ed6fc4e
+      context.capture(:git, "rev-list --max-count=1 --abbrev-commit --abbrev=12 #{fetch(:branch)}")
     end
   end
 end