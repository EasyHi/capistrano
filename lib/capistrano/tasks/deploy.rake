--- conflicted
+++ resolved
@@ -186,13 +186,8 @@
   end
 
   task :last_release_path do
-<<<<<<< HEAD
-    on roles(:all) do
-      last_release = capture(:ls, '-xr', releases_path).split[0]
-=======
     on release_roles(:all) do
       last_release = capture(:ls, '-xr', releases_path).split[1]
->>>>>>> 5e1dba2a
       set_release_path(last_release)
     end
   end
