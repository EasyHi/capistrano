require 'benchmark'
require 'yaml'
require 'capistrano/recipes/deploy/scm'
require 'capistrano/recipes/deploy/strategy'

def _cset(name, *args, &block)
  unless exists?(name)
    set(name, *args, &block)
  end
end

# =========================================================================
# These variables MUST be set in the client capfiles. If they are not set,
# the deploy will fail with an error.
# =========================================================================

_cset(:application) { abort "Please specify the name of your application, set :application, 'foo'" }
_cset(:repository)  { abort "Please specify the repository that houses your application's code, set :repository, 'foo'" }

# =========================================================================
# These variables may be set in the client capfile if their default values
# are not sufficient.
# =========================================================================

_cset :scm, :subversion
_cset :deploy_via, :checkout

_cset(:deploy_to) { "/u/apps/#{application}" }
_cset(:revision)  { source.head }

# =========================================================================
# These variables should NOT be changed unless you are very confident in
# what you are doing. Make sure you understand all the implications of your
# changes if you do decide to muck with these!
# =========================================================================

_cset(:source)            { Capistrano::Deploy::SCM.new(scm, self) }
_cset(:real_revision)     { source.local.query_revision(revision) { |cmd| with_env("LC_ALL", "C") { run_locally(cmd) } } }

_cset(:strategy)          { Capistrano::Deploy::Strategy.new(deploy_via, self) }

# If overriding release name, please also select an appropriate setting for :releases below.
_cset(:release_name)      { set :deploy_timestamped, true; Time.now.utc.strftime("%Y%m%d%H%M%S") }

_cset :version_dir,       "releases"
_cset :shared_dir,        "shared"
_cset :shared_children,   %w(system log pids)
_cset :current_dir,       "current"

_cset(:releases_path)     { File.join(deploy_to, version_dir) }
_cset(:shared_path)       { File.join(deploy_to, shared_dir) }
_cset(:current_path)      { File.join(deploy_to, current_dir) }
_cset(:release_path)      { File.join(releases_path, release_name) }

_cset(:releases)          { capture("ls -x #{releases_path}", :except => { :no_release => true }).split.sort }
_cset(:current_release)   { File.join(releases_path, releases.last) }
_cset(:previous_release)  { releases.length > 1 ? File.join(releases_path, releases[-2]) : nil }

_cset(:current_revision)  { capture("cat #{current_path}/REVISION",     :except => { :no_release => true }).chomp }
_cset(:latest_revision)   { capture("cat #{current_release}/REVISION",  :except => { :no_release => true }).chomp }
_cset(:previous_revision) { capture("cat #{previous_release}/REVISION", :except => { :no_release => true }).chomp if previous_release }

_cset(:run_method)        { fetch(:use_sudo, true) ? :sudo : :run }

# some tasks, like symlink, need to always point at the latest release, but
# they can also (occassionally) be called standalone. In the standalone case,
# the timestamped release_path will be inaccurate, since the directory won't
# actually exist. This variable lets tasks like symlink work either in the
# standalone case, or during deployment.
_cset(:latest_release) { exists?(:deploy_timestamped) ? release_path : current_release }

# =========================================================================
# These are helper methods that will be available to your recipes.
# =========================================================================

# Auxiliary helper method for the `deploy:check' task. Lets you set up your
# own dependencies.
def depend(location, type, *args)
  deps = fetch(:dependencies, {})
  deps[location] ||= {}
  deps[location][type] ||= []
  deps[location][type] << args
  set :dependencies, deps
end

# Temporarily sets an environment variable, yields to a block, and restores
# the value when it is done.
def with_env(name, value)
  saved, ENV[name] = ENV[name], value
  yield
ensure
  ENV[name] = saved
end

# logs the command then executes it locally.
# returns the command output as a string
def run_locally(cmd)
  logger.trace "executing locally: #{cmd.inspect}" if logger
<<<<<<< HEAD
=======
  output_on_stdout = nil
>>>>>>> 6387299e
  elapsed = Benchmark.realtime do
    output_on_stdout = `#{cmd}`
  end
  if $?.to_i > 0 # $? is command exit code (posix style)
    raise Capistrano::LocalArgumentError, "Command #{cmd} returned status code #{$?}"
  end
  logger.trace "command finished in #{(elapsed * 1000).round}ms" if logger
  output_on_stdout
end


# If a command is given, this will try to execute the given command, as
# described below. Otherwise, it will return a string for use in embedding in
# another command, for executing that command as described below.
#
# If :run_method is :sudo (or :use_sudo is true), this executes the given command
# via +sudo+. Otherwise is uses +run+. If :as is given as a key, it will be
# passed as the user to sudo as, if using sudo. If the :as key is not given,
# it will default to whatever the value of the :admin_runner variable is,
# which (by default) is unset.
#
# THUS, if you want to try to run something via sudo, and what to use the
# root user, you'd just to try_sudo('something'). If you wanted to try_sudo as
# someone else, you'd just do try_sudo('something', :as => "bob"). If you
# always wanted sudo to run as a particular user, you could do 
# set(:admin_runner, "bob").
def try_sudo(*args)
  options = args.last.is_a?(Hash) ? args.pop : {}
  command = args.shift
  raise ArgumentError, "too many arguments" if args.any?

  as = options.fetch(:as, fetch(:admin_runner, nil))
  via = fetch(:run_method, :sudo)
  if command
    invoke_command(command, :via => via, :as => as)
  elsif via == :sudo
    sudo(:as => as)
  else
    ""
  end
end

# Same as sudo, but tries sudo with :as set to the value of the :runner
# variable (which defaults to "app").
def try_runner(*args)
  options = args.last.is_a?(Hash) ? args.pop : {}
  args << options.merge(:as => fetch(:runner, "app"))
  try_sudo(*args)
end

# =========================================================================
# These are the tasks that are available to help with deploying web apps,
# and specifically, Rails applications. You can have cap give you a summary
# of them with `cap -T'.
# =========================================================================

namespace :deploy do
  desc <<-DESC
    Deploys your project. This calls both `update' and `restart'. Note that \
    this will generally only work for applications that have already been deployed \
    once. For a "cold" deploy, you'll want to take a look at the `deploy:cold' \
    task, which handles the cold start specifically.
  DESC
  task :default do
    update
    restart
  end

  desc <<-DESC
    Prepares one or more servers for deployment. Before you can use any \
    of the Capistrano deployment tasks with your project, you will need to \
    make sure all of your servers have been prepared with `cap deploy:setup'. When \
    you add a new server to your cluster, you can easily run the setup task \
    on just that server by specifying the HOSTS environment variable:

      $ cap HOSTS=new.server.com deploy:setup

    It is safe to run this task on servers that have already been set up; it \
    will not destroy any deployed revisions or data.
  DESC
  task :setup, :except => { :no_release => true } do
    dirs = [deploy_to, releases_path, shared_path]
    dirs += shared_children.map { |d| File.join(shared_path, d) }
    run "#{try_sudo} mkdir -p #{dirs.join(' ')} && #{try_sudo} chmod g+w #{dirs.join(' ')}"
  end

  desc <<-DESC
    Copies your project and updates the symlink. It does this in a \
    transaction, so that if either `update_code' or `symlink' fail, all \
    changes made to the remote servers will be rolled back, leaving your \
    system in the same state it was in before `update' was invoked. Usually, \
    you will want to call `deploy' instead of `update', but `update' can be \
    handy if you want to deploy, but not immediately restart your application.
  DESC
  task :update do
    transaction do
      update_code
      symlink
    end
  end

  desc <<-DESC
    Copies your project to the remote servers. This is the first stage \
    of any deployment; moving your updated code and assets to the deployment \
    servers. You will rarely call this task directly, however; instead, you \
    should call the `deploy' task (to do a complete deploy) or the `update' \
    task (if you want to perform the `restart' task separately).

    You will need to make sure you set the :scm variable to the source \
    control software you are using (it defaults to :subversion), and the \
    :deploy_via variable to the strategy you want to use to deploy (it \
    defaults to :checkout).
  DESC
  task :update_code, :except => { :no_release => true } do
    on_rollback { run "rm -rf #{release_path}; true" }
    strategy.deploy!
    finalize_update
  end

  desc <<-DESC
    [internal] Touches up the released code. This is called by update_code \
    after the basic deploy finishes. It assumes a Rails project was deployed, \
    so if you are deploying something else, you may want to override this \
    task with your own environment's requirements.

    This task will make the release group-writable (if the :group_writable \
    variable is set to true, which is the default). It will then set up \
    symlinks to the shared directory for the log, system, and tmp/pids \
    directories, and will lastly touch all assets in public/images, \
    public/stylesheets, and public/javascripts so that the times are \
    consistent (so that asset timestamping works).  This touch process \
    is only carried out if the :normalize_asset_timestamps variable is \
    set to true, which is the default The asset directories can be overridden \
    using the :public_children variable.
  DESC
  task :finalize_update, :except => { :no_release => true } do
    run "chmod -R g+w #{latest_release}" if fetch(:group_writable, true)

    # mkdir -p is making sure that the directories are there for some SCM's that don't
    # save empty folders
    run <<-CMD
      rm -rf #{latest_release}/log #{latest_release}/public/system #{latest_release}/tmp/pids &&
      mkdir -p #{latest_release}/public &&
      mkdir -p #{latest_release}/tmp &&
      ln -s #{shared_path}/log #{latest_release}/log &&
      ln -s #{shared_path}/system #{latest_release}/public/system &&
      ln -s #{shared_path}/pids #{latest_release}/tmp/pids
    CMD

    if fetch(:normalize_asset_timestamps, true)
      stamp = Time.now.utc.strftime("%Y%m%d%H%M.%S")
      asset_paths = fetch(:public_children, %w(images stylesheets javascripts)).map { |p| "#{latest_release}/public/#{p}" }.join(" ")
      run "find #{asset_paths} -exec touch -t #{stamp} {} ';'; true", :env => { "TZ" => "UTC" }
    end
  end

  desc <<-DESC
    Updates the symlink to the most recently deployed version. Capistrano works \
    by putting each new release of your application in its own directory. When \
    you deploy a new version, this task's job is to update the `current' symlink \
    to point at the new version. You will rarely need to call this task \
    directly; instead, use the `deploy' task (which performs a complete \
    deploy, including `restart') or the 'update' task (which does everything \
    except `restart').
  DESC
  task :symlink, :except => { :no_release => true } do
    on_rollback do
      if previous_release
        run "rm -f #{current_path}; ln -s #{previous_release} #{current_path}; true"
      else
        logger.important "no previous release to rollback to, rollback of symlink skipped"
      end
    end

    run "rm -f #{current_path} && ln -s #{latest_release} #{current_path}"
  end

  desc <<-DESC
    Copy files to the currently deployed version. This is useful for updating \
    files piecemeal, such as when you need to quickly deploy only a single \
    file. Some files, such as updated templates, images, or stylesheets, \
    might not require a full deploy, and especially in emergency situations \
    it can be handy to just push the updates to production, quickly.

    To use this task, specify the files and directories you want to copy as a \
    comma-delimited list in the FILES environment variable. All directories \
    will be processed recursively, with all files being pushed to the \
    deployment servers.

      $ cap deploy:upload FILES=templates,controller.rb

    Dir globs are also supported:

      $ cap deploy:upload FILES='config/apache/*.conf'
  DESC
  task :upload, :except => { :no_release => true } do
    files = (ENV["FILES"] || "").split(",").map { |f| Dir[f.strip] }.flatten
    abort "Please specify at least one file or directory to update (via the FILES environment variable)" if files.empty?

    files.each { |file| top.upload(file, File.join(current_path, file)) }
  end

  desc <<-DESC
    Restarts your application. This works by calling the script/process/reaper \
    script under the current path.
    
    If you are deploying a Rails 2.3.x application, you will need to install 
    these http://github.com/rails/irs_process_scripts (more info about why
    on that page.)
    
    By default, this will be invoked via sudo as the `app' user. If \
    you wish to run it as a different user, set the :runner variable to \
    that user. If you are in an environment where you can't use sudo, set \
    the :use_sudo variable to false:
    
      set :use_sudo, false
  DESC
  task :restart, :roles => :app, :except => { :no_release => true } do
    warn "[DEPRECATED] `deploy:restart` is going to be changed to Passenger mod_rails' method after 2.5.9 - see http://is.gd/2BPeA"
    try_runner "#{current_path}/script/process/reaper"
  end

  namespace :rollback do
    desc <<-DESC
      [internal] Points the current symlink at the previous revision.
      This is called by the rollback sequence, and should rarely (if
      ever) need to be called directly.
    DESC
    task :revision, :except => { :no_release => true } do
      if previous_release
        run "rm #{current_path}; ln -s #{previous_release} #{current_path}"
      else
        abort "could not rollback the code because there is no prior release"
      end
    end

    desc <<-DESC
      [internal] Removes the most recently deployed release.
      This is called by the rollback sequence, and should rarely
      (if ever) need to be called directly.
    DESC
    task :cleanup, :except => { :no_release => true } do
      run "if [ `readlink #{current_path}` != #{current_release} ]; then rm -rf #{current_release}; fi"
    end

    desc <<-DESC
      Rolls back to the previously deployed version. The `current' symlink will \
      be updated to point at the previously deployed version, and then the \
      current release will be removed from the servers. You'll generally want \
      to call `rollback' instead, as it performs a `restart' as well.
    DESC
    task :code, :except => { :no_release => true } do
      revision
      cleanup
    end

    desc <<-DESC
      Rolls back to a previous version and restarts. This is handy if you ever \
      discover that you've deployed a lemon; `cap rollback' and you're right \
      back where you were, on the previously deployed version.
    DESC
    task :default do
      revision
      restart
      cleanup
    end
  end

  desc <<-DESC
    Run the migrate rake task. By default, it runs this in most recently \
    deployed version of the app. However, you can specify a different release \
    via the migrate_target variable, which must be one of :latest (for the \
    default behavior), or :current (for the release indicated by the \
    `current' symlink). Strings will work for those values instead of symbols, \
    too. You can also specify additional environment variables to pass to rake \
    via the migrate_env variable. Finally, you can specify the full path to the \
    rake executable by setting the rake variable. The defaults are:

      set :rake,           "rake"
      set :rails_env,      "production"
      set :migrate_env,    ""
      set :migrate_target, :latest
  DESC
  task :migrate, :roles => :db, :only => { :primary => true } do
    rake = fetch(:rake, "rake")
    rails_env = fetch(:rails_env, "production")
    migrate_env = fetch(:migrate_env, "")
    migrate_target = fetch(:migrate_target, :latest)

    directory = case migrate_target.to_sym
      when :current then current_path
      when :latest  then current_release
      else raise ArgumentError, "unknown migration target #{migrate_target.inspect}"
      end

    puts "#{migrate_target} => #{directory}"
    run "cd #{directory}; #{rake} RAILS_ENV=#{rails_env} #{migrate_env} db:migrate"
  end

  desc <<-DESC
    Deploy and run pending migrations. This will work similarly to the \
    `deploy' task, but will also run any pending migrations (via the \
    `deploy:migrate' task) prior to updating the symlink. Note that the \
    update in this case it is not atomic, and transactions are not used, \
    because migrations are not guaranteed to be reversible.
  DESC
  task :migrations do
    set :migrate_target, :latest
    update_code
    migrate
    symlink
    restart
  end

  desc <<-DESC
    Clean up old releases. By default, the last 5 releases are kept on each \
    server (though you can change this with the keep_releases variable). All \
    other deployed revisions are removed from the servers. By default, this \
    will use sudo to clean up the old releases, but if sudo is not available \
    for your environment, set the :use_sudo variable to false instead.
  DESC
  task :cleanup, :except => { :no_release => true } do
    count = fetch(:keep_releases, 5).to_i
    if count >= releases.length
      logger.important "no old releases to clean up"
    else
      logger.info "keeping #{count} of #{releases.length} deployed releases"

      directories = (releases - releases.last(count)).map { |release|
        File.join(releases_path, release) }.join(" ")

      try_sudo "rm -rf #{directories}"
    end
  end

  desc <<-DESC
    Test deployment dependencies. Checks things like directory permissions, \
    necessary utilities, and so forth, reporting on the things that appear to \
    be incorrect or missing. This is good for making sure a deploy has a \
    chance of working before you actually run `cap deploy'.

    You can define your own dependencies, as well, using the `depend' method:

      depend :remote, :gem, "tzinfo", ">=0.3.3"
      depend :local, :command, "svn"
      depend :remote, :directory, "/u/depot/files"
  DESC
  task :check, :except => { :no_release => true } do
    dependencies = strategy.check!

    other = fetch(:dependencies, {})
    other.each do |location, types|
      types.each do |type, calls|
        if type == :gem
          dependencies.send(location).command(fetch(:gem_command, "gem")).or("`gem' command could not be found. Try setting :gem_command")
        end

        calls.each do |args|
          dependencies.send(location).send(type, *args)
        end
      end
    end

    if dependencies.pass?
      puts "You appear to have all necessary dependencies installed"
    else
      puts "The following dependencies failed. Please check them and try again:"
      dependencies.reject { |d| d.pass? }.each do |d|
        puts "--> #{d.message}"
      end
      abort
    end
  end

  desc <<-DESC
    Deploys and starts a `cold' application. This is useful if you have not \
    deployed your application before, or if your application is (for some \
    other reason) not currently running. It will deploy the code, run any \
    pending migrations, and then instead of invoking `deploy:restart', it will \
    invoke `deploy:start' to fire up the application servers.
  DESC
  task :cold do
    update
    migrate
    start
  end

  desc <<-DESC
    Start the application servers. This will attempt to invoke a script \
    in your application called `script/spin', which must know how to start \
    your application listeners. For Rails applications, you might just have \
    that script invoke `script/process/spawner' with the appropriate \
    arguments.

    By default, the script will be executed via sudo as the `app' user. If \
    you wish to run it as a different user, set the :runner variable to \
    that user. If you are in an environment where you can't use sudo, set \
    the :use_sudo variable to false.
  DESC
  task :start, :roles => :app do
    warn "[DEPRECATED] `deploy:start` is going to be removed after 2.5.9 - see http://is.gd/2BPeA"
    run "cd #{current_path} && #{try_runner} nohup script/spin"
  end

  desc <<-DESC
    Stop the application servers. This will call script/process/reaper for \
    both the spawner process, and all of the application processes it has \
    spawned. As such, it is fairly Rails specific and may need to be \
    overridden for other systems.

    By default, the script will be executed via sudo as the `app' user. If \
    you wish to run it as a different user, set the :runner variable to \
    that user. If you are in an environment where you can't use sudo, set \
    the :use_sudo variable to false.
  DESC
  task :stop, :roles => :app do
    warn "[DEPRECATED] `deploy:start` is going to be removed after 2.5.9 - see http://is.gd/2BPeA"
    run "if [ -f #{current_path}/tmp/pids/dispatch.spawner.pid ]; then #{try_runner} #{current_path}/script/process/reaper -a kill -r dispatch.spawner.pid; fi"
    try_runner "#{current_path}/script/process/reaper -a kill"
  end

  namespace :pending do
    desc <<-DESC
      Displays the `diff' since your last deploy. This is useful if you want \
      to examine what changes are about to be deployed. Note that this might \
      not be supported on all SCM's.
    DESC
    task :diff, :except => { :no_release => true } do
      system(source.local.diff(current_revision))
    end

    desc <<-DESC
      Displays the commits since your last deploy. This is good for a summary \
      of the changes that have occurred since the last deploy. Note that this \
      might not be supported on all SCM's.
    DESC
    task :default, :except => { :no_release => true } do
      from = source.next_revision(current_revision)
      system(source.local.log(from))
    end
  end

  namespace :web do
    desc <<-DESC
      Present a maintenance page to visitors. Disables your application's web \
      interface by writing a "maintenance.html" file to each web server. The \
      servers must be configured to detect the presence of this file, and if \
      it is present, always display it instead of performing the request.

      By default, the maintenance page will just say the site is down for \
      "maintenance", and will be back "shortly", but you can customize the \
      page by specifying the REASON and UNTIL environment variables:

        $ cap deploy:web:disable \\
              REASON="hardware upgrade" \\
              UNTIL="12pm Central Time"

      Further customization will require that you write your own task.
    DESC
    task :disable, :roles => :web, :except => { :no_release => true } do
      require 'erb'
      on_rollback { run "rm #{shared_path}/system/maintenance.html" }

      warn <<-EOHTACCESS
      
        # Please add something like this to your site's htaccess to redirect users to the maintenance page.
        # More Info: http://www.shiftcommathree.com/articles/make-your-rails-maintenance-page-respond-with-a-503
        
        ErrorDocument 503 /system/maintenance.html
        RewriteEngine On
        RewriteCond %{REQUEST_URI} !\.(css|gif|jpg|png)$
        RewriteCond %{DOCUMENT_ROOT}/system/maintenance.html -f
        RewriteCond %{SCRIPT_FILENAME} !maintenance.html
        RewriteRule ^.*$  -  [redirect=503,last]
      EOHTACCESS

      reason = ENV['REASON']
      deadline = ENV['UNTIL']

      template = File.read(File.join(File.dirname(__FILE__), "templates", "maintenance.rhtml"))
      result = ERB.new(template).result(binding)

      put result, "#{shared_path}/system/maintenance.html", :mode => 0644
    end

    desc <<-DESC
      Makes the application web-accessible again. Removes the \
      "maintenance.html" page generated by deploy:web:disable, which (if your \
      web servers are configured correctly) will make your application \
      web-accessible again.
    DESC
    task :enable, :roles => :web, :except => { :no_release => true } do
      run "rm #{shared_path}/system/maintenance.html"
    end
  end
end<|MERGE_RESOLUTION|>--- conflicted
+++ resolved
@@ -96,10 +96,7 @@
 # returns the command output as a string
 def run_locally(cmd)
   logger.trace "executing locally: #{cmd.inspect}" if logger
-<<<<<<< HEAD
-=======
   output_on_stdout = nil
->>>>>>> 6387299e
   elapsed = Benchmark.realtime do
     output_on_stdout = `#{cmd}`
   end
