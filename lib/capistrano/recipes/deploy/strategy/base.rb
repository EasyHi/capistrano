require 'capistrano/recipes/deploy/dependencies'

module Capistrano
  module Deploy
    module Strategy

      # This class defines the abstract interface for all Capistrano
      # deployment strategies. Subclasses must implement at least the
      # #deploy! method.
      class Base
        attr_reader :configuration

        # Instantiates a strategy with a reference to the given configuration.
        def initialize(config={})
          @configuration = config
        end

        # Executes the necessary commands to deploy the revision of the source
        # code identified by the +revision+ variable. Additionally, this
        # should write the value of the +revision+ variable to a file called
        # REVISION, in the base of the deployed revision. This file is used by
        # other tasks, to perform diffs and such.
        def deploy!
          raise NotImplementedError, "`deploy!' is not implemented by #{self.class.name}"
        end

        # Performs a check on the remote hosts to determine whether everything
        # is setup such that a deploy could succeed.
        def check!
          Dependencies.new(configuration) do |d|
            d.remote.directory(configuration[:releases_path]).or("`#{configuration[:releases_path]}' does not exist. Please run `cap deploy:setup'.")
            d.remote.writable(configuration[:deploy_to]).or("You do not have permissions to write to `#{configuration[:deploy_to]}'.")
            d.remote.writable(configuration[:releases_path]).or("You do not have permissions to write to `#{configuration[:releases_path]}'.")
          end
        end
          
        protected

          # This is to allow helper methods like "run" and "put" to be more
          # easily accessible to strategy implementations.
          def method_missing(sym, *args, &block)
            if configuration.respond_to?(sym)
              configuration.send(sym, *args, &block)
            else
              super
            end
          end

          # A wrapper for Kernel#system that logs the command being executed.
          def system(*args)
            cmd = args.join(' ')
            if RUBY_PLATFORM =~ /win32/
              cmd.gsub!('/','\\') # Replace / with \\
<<<<<<< HEAD
              cmd.gsub!(/^cd/,'cd /D') # Replace cd with cd /D
              cmd.gsub!(/&& cd/,'&& cd /D') # Replace cd with cd /D
=======
              cmd.gsub!(/^cd /,'cd /D ') # Replace cd with cd /D
              cmd.gsub!(/&& cd /,'&& cd /D ') # Replace cd with cd /D
>>>>>>> b3c0c172
              logger.trace "executing locally: #{cmd}"
              super(cmd)
            else
              logger.trace "executing locally: #{cmd}"
              super
            end
          end

        private

          def logger
            @logger ||= configuration[:logger] || Capistrano::Logger.new(:output => STDOUT)
          end

          # The revision to deploy. Must return a real revision identifier,
          # and not a pseudo-id.
          def revision
            configuration[:real_revision]
          end
      end

    end
  end
end<|MERGE_RESOLUTION|>--- conflicted
+++ resolved
@@ -51,13 +51,8 @@
             cmd = args.join(' ')
             if RUBY_PLATFORM =~ /win32/
               cmd.gsub!('/','\\') # Replace / with \\
-<<<<<<< HEAD
-              cmd.gsub!(/^cd/,'cd /D') # Replace cd with cd /D
-              cmd.gsub!(/&& cd/,'&& cd /D') # Replace cd with cd /D
-=======
               cmd.gsub!(/^cd /,'cd /D ') # Replace cd with cd /D
               cmd.gsub!(/&& cd /,'&& cd /D ') # Replace cd with cd /D
->>>>>>> b3c0c172
               logger.trace "executing locally: #{cmd}"
               super(cmd)
             else
